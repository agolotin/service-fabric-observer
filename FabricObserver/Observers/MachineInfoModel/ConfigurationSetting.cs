--- conflicted
+++ resolved
@@ -233,10 +233,6 @@
                 this.ConfigurationSettings.Sections[this.ConfigurationSectionName].Parameters[parameterName].DecryptValue());
 
             return new string(paramValueAsCharArray);
-<<<<<<< HEAD
-
-=======
->>>>>>> db8b2c8c
         }
 
         internal static char[] SecureStringToCharArray(SecureString secureString)
