// ------------------------------------------------------------
// Copyright (c) Microsoft Corporation. All rights reserved.
// Licensed under the MIT License (MIT). See License.txt in the repo root for license information.
// ------------------------------------------------------------

using System;
using System.Fabric;
using System.Fabric.Health;

namespace FabricObserver.Observers.Utilities
{
    /// <summary>
    /// Reports health data to Service Fabric Health Manager and logs locally (optional).
    /// </summary>
    public class ObserverHealthReporter
    {
        private readonly Logger logger;
        private readonly FabricClient fabricClient;

        /// <summary>
        /// Initializes a new instance of the <see cref="ObserverHealthReporter"/> class.
        /// </summary>
        /// <param name="logger">file logger instance.</param>
        public ObserverHealthReporter(Logger logger)
        {
            this.fabricClient = ObserverManager.FabricClientInstance;
            this.fabricClient.Settings.HealthReportSendInterval = TimeSpan.FromSeconds(1);
            this.fabricClient.Settings.HealthReportRetrySendInterval = TimeSpan.FromSeconds(3);
            this.logger = logger;
        }

        /// <summary>
        /// Report FabricObserver service health as log event (not to SF Health).
        /// </summary>
        /// <param name="serviceName">Name of the service.</param>
        /// <param name="propertyName">Name of the health property.</param>
        /// <param name="healthState">Health state (Ok, Error, etc).</param>
        /// <param name="description">Description of the health condition.</param>
        public void ReportFabricObserverServiceHealth(
            string serviceName,
            string propertyName,
            HealthState healthState,
            string description)
        {
            if (healthState == HealthState.Error)
            {
                this.logger.LogError("FabricObserver service health error: " + serviceName + " | " + propertyName + " | {0}", description);
            }

            if (healthState == HealthState.Warning)
            {
                this.logger.LogWarning("FabricObserver service health warning: " + serviceName + " | " + propertyName + " | {0}", description);
            }
        }

        public void ReportHealthToServiceFabric(HealthReport healthReport)
        {
            if (healthReport == null)
            {
                return;
            }

            // There is no real need to change Immediate to true here for errors/warnings. This only adds unecessary stress to the
            // Health subsystem.
            var sendOptions = new HealthReportSendOptions { Immediate = false };

            // Quickly send OK (clears warning/errors states).
            if (healthReport.State == HealthState.Ok)
            {
                sendOptions.Immediate = true;
            }

            var timeToLive = TimeSpan.FromMinutes(5);

            if (healthReport.HealthReportTimeToLive != default)
            {
                timeToLive = healthReport.HealthReportTimeToLive;
            }

            // In order for multiple Error/Warning/Ok events to show up in SFX Details view from observer instances,
            // Event Source Ids must be unique, thus the seemingly strange conditionals inside the cases below:
            // The apparent duplicity in OR checks is for the case when the incoming report is an OK report, where there is
            // no error code, but the specific ErrorWarningProperty is known.
            string property;

            switch (healthReport.Observer)
            {
                case ObserverConstants.AppObserverName:
<<<<<<< HEAD
                    property = "AppHealth";
=======
                    property = "ApplicationHealth";
>>>>>>> db8b2c8c
                    break;
                case ObserverConstants.CertificateObserverName:
                    property = "SecurityHealth";
                    break;
                case ObserverConstants.DiskObserverName:
                    property = "DiskHealth";
                    break;
                case ObserverConstants.FabricSystemObserverName:
                    property = "FabricSystemServiceHealth";
                    break;
                case ObserverConstants.NetworkObserverName:
                    property = "NetworkHealth";
                    break;
                case ObserverConstants.OsObserverName:
                    property = "MachineInformation";
                    break;
                case ObserverConstants.NodeObserverName:
                    property = "MachineResourceHealth";
                    break;
                default:
                    property = "FOGenericHealth";
                    break;
            }

            string sourceId = healthReport.Observer;

            if (!string.IsNullOrEmpty(healthReport.Code))
            {
                // Only use FOErrorWarningCode for source
                sourceId = $"{healthReport.Code}";
            }

            var healthInformation = new HealthInformation(sourceId, property, healthReport.State)
            {
                Description = healthReport.HealthMessage,
                TimeToLive = timeToLive,
                RemoveWhenExpired = true,
            };

<<<<<<< HEAD
            // Log event only if ObserverWebApi (REST Log reader.) app is deployed.
=======
            // Log event only if ObserverWebApi (REST API Log reader service) app is deployed.
>>>>>>> db8b2c8c
            if (ObserverManager.ObserverWebAppDeployed
                && healthReport.EmitLogEvent)
            {
                if (healthReport.State == HealthState.Error)
                {
                    this.logger.LogError(healthReport.NodeName + ": {0}", healthInformation.Description);
                }
                else if (healthReport.State == HealthState.Warning)
                {
                    this.logger.LogWarning(healthReport.NodeName + ": {0}", healthInformation.Description);
                }
                else
                {
                    this.logger.LogInfo(healthReport.NodeName + ": {0}", healthInformation.Description);
                }
            }

            // To SFX and Telemetry provider.
            if (healthReport.ReportType == HealthReportType.Application && healthReport.AppName != null)
            {
                var appHealthReport = new ApplicationHealthReport(healthReport.AppName, healthInformation);
                this.fabricClient.HealthManager.ReportHealth(appHealthReport, sendOptions);
            }
            else
            {
                var nodeHealthReport = new NodeHealthReport(healthReport.NodeName, healthInformation);
                this.fabricClient.HealthManager.ReportHealth(nodeHealthReport, sendOptions);
            }
        }
    }

    public enum HealthReportType
    {
        Application,
        Node,
    }
}<|MERGE_RESOLUTION|>--- conflicted
+++ resolved
@@ -86,11 +86,7 @@
             switch (healthReport.Observer)
             {
                 case ObserverConstants.AppObserverName:
-<<<<<<< HEAD
-                    property = "AppHealth";
-=======
                     property = "ApplicationHealth";
->>>>>>> db8b2c8c
                     break;
                 case ObserverConstants.CertificateObserverName:
                     property = "SecurityHealth";
@@ -130,11 +126,7 @@
                 RemoveWhenExpired = true,
             };
 
-<<<<<<< HEAD
-            // Log event only if ObserverWebApi (REST Log reader.) app is deployed.
-=======
             // Log event only if ObserverWebApi (REST API Log reader service) app is deployed.
->>>>>>> db8b2c8c
             if (ObserverManager.ObserverWebAppDeployed
                 && healthReport.EmitLogEvent)
             {
