--- conflicted
+++ resolved
@@ -36,11 +36,7 @@
 
             try
             {
-<<<<<<< HEAD
-                JsonConvert.DeserializeObject<T>(text);
-=======
                 _ = JsonConvert.DeserializeObject<T>(text);
->>>>>>> db8b2c8c
                 return true;
             }
             catch (JsonSerializationException)
